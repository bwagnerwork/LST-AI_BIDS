import argparse
import os
import shutil
import datetime
import subprocess
from pathlib import Path
import multiprocessing
from utils import getSessionID, getSubjectID, split_list, getfileList, availability_check

<<<<<<< HEAD
def process_lst_ai(dirs, derivatives_dir, clipping, lesion_thresh, remove_temp=False, probmap=False, use_cpu=False):
=======
def process_lst_ai(dirs, derivatives_dir, clipping, remove_temp=False, use_cpu=False, threads=8):
>>>>>>> 549dd8fd
    """
    This function applies LST-AI lesion segmentation and also applies required pre-processing steps of the T1w and FLAIR images. 
    Pre-processing includes skull-stripping and image registration. 
    We use the original T1w and FLAIR images as input.
    Next, we check if SAMSEG segmentation was successful by making sure that the space-orig_seg-lst.nii.gz file was generated.
    All resulting files are saved to a temp folder and the segmentation files are save to anat folderin derivatives. 
    In order to be compliant with BIDS convention, we rename the output files. 
    Optionally, the output folder can be deleted (e.g., to clean up if it is not needed anymore)

    Parameters:
    -----------
    dirs : list
        List with all subject IDs for which we want to generate LST-AI lesion segmentations
    derivatives_dir : str
        Path of the LST-AI derivatives folder in the BIDS database
    remove_temp : bool
        Boolean variable indicating if the temp folder should be removed after segmentation files were generated
    use_cpu : bool
        Boolean variable indicating if CPU or GPU should be used for processing
    
    Returns:
    --------
    None 
        This function produces LST-AI lesion segmentation files
    """
    # iterate through all subject folders
    for dir in dirs:

        # assemble T1w file lists
        # since we need T1w AND FLAIR images, we can first list all T1w images and then check if FLAIR image also exists
        t1w = getfileList(path = dir, 
                          suffix = '*T1w*')
        t1w = [str(x) for x in t1w if (('.nii.gz' in str(x)) and 
                                       (not 'GADOLINIUM' in str(x)))]
        

        # get subject ID of current subject
        subID = getSubjectID(path = t1w[0])


        # iterate over all sessions with T1w images and check if FLAIR files are available and if lesion segmentation already exists
        for i in range(len(t1w)):
            try:

                # get session ID of current T1w image
                sesID = getSessionID(path = t1w[i])


                # check availability of files and folders (create folders if necessary)
                flair = str(t1w[i]).replace('_T1w.nii.gz', '_FLAIR.nii.gz')
                if not os.path.exists(flair):
                    raise ValueError(f'sub-{subID}_ses-{sesID}: FLAIR image not available!!')
                
                temp_dir = os.path.join(derivatives_dir, f'sub-{subID}', f'ses-{sesID}', 'temp')
                if not os.path.exists(temp_dir):
                    Path(temp_dir).mkdir(parents=True, exist_ok=True)
                
                deriv_ses = os.path.join(derivatives_dir, f'sub-{subID}', f'ses-{sesID}', 'anat')
                if not os.path.exists(deriv_ses):
                    Path(deriv_ses).mkdir(parents=True, exist_ok=True)
                

                # skip to next case if segmentation already exist
                seg_file = os.path.join(deriv_ses, f'sub-{subID}_ses-{sesID}_space-FLAIR_label-lesion_mask.nii.gz')
                seg_file_annot = os.path.join(deriv_ses, f'sub-{subID}_ses-{sesID}_space-FLAIR_desc-annotated_label-lesion_mask.nii.gz')
                if os.path.exists(seg_file) and os.path.exists(seg_file_annot):
                    print(f'{datetime.datetime.now()} sub-{subID}_ses-{sesID}: LST-AI lesion segmentation already exists, skip and proceed to next case...')
                    continue
                

                # define command line for LST-AI
<<<<<<< HEAD
                if probmap:
                    if remove_temp and use_cpu:
                        command = f'lst --t1 {t1w[i]} --flair {flair} --output {deriv_ses} --probability_map --device cpu --clipping {clipping[0]} {clipping[1]} --lesion_threshold {lesion_thresh}'
                    elif remove_temp:
                        command = f'lst --t1 {t1w[i]} --flair {flair} --output {deriv_ses} --probability_map --device 0 --clipping {clipping[0]} {clipping[1]} --lesion_threshold {lesion_thresh}'
                    elif use_cpu:
                        command = f'lst --t1 {t1w[i]} --flair {flair} --output {deriv_ses} --probability_map --temp {temp_dir} --device cpu --clipping {clipping[0]} {clipping[1]} --lesion_threshold {lesion_thresh}'
                    else:
                        command = f'lst --t1 {t1w[i]} --flair {flair} --output {deriv_ses} --probability_map --temp {temp_dir} --device 0 --clipping {clipping[0]} {clipping[1]} --lesion_threshold {lesion_thresh}'
                else:
                    if remove_temp and use_cpu:
                        command = f'lst --t1 {t1w[i]} --flair {flair} --output {deriv_ses} --device cpu --clipping {clipping[0]} {clipping[1]} --lesion_threshold {lesion_thresh}'
                    elif remove_temp:
                        command = f'lst --t1 {t1w[i]} --flair {flair} --output {deriv_ses} --device 0 --clipping {clipping[0]} {clipping[1]} --lesion_threshold {lesion_thresh}'
                    elif use_cpu:
                        command = f'lst --t1 {t1w[i]} --flair {flair} --output {deriv_ses} --temp {temp_dir} --device cpu --clipping {clipping[0]} {clipping[1]} --lesion_threshold {lesion_thresh}'
                    else:
                        command = f'lst --t1 {t1w[i]} --flair {flair} --output {deriv_ses} --temp {temp_dir} --device 0 --clipping {clipping[0]} {clipping[1]} --lesion_threshold {lesion_thresh}'
=======
                if remove_temp and use_cpu:
                    command = f'lst --t1 {t1w[i]} --flair {flair} --output {deriv_ses} --device cpu --clipping {clipping[0]} {clipping[1]} --threads {threads}'
                elif remove_temp:
                    command = f'lst --t1 {t1w[i]} --flair {flair} --output {deriv_ses} --device 0 --clipping {clipping[0]} {clipping[1]} --threads {threads}'
                elif use_cpu:
                    command = f'lst --t1 {t1w[i]} --flair {flair} --output {deriv_ses} --temp {temp_dir} --device cpu --clipping {clipping[0]} {clipping[1]} --threads {threads}'
                else:
                    command = f'lst --t1 {t1w[i]} --flair {flair} --output {deriv_ses} --temp {temp_dir} --device 0 --clipping {clipping[0]} {clipping[1]} --threads {threads}'
>>>>>>> 549dd8fd
                print(command)
                # run LST-AI
                subprocess.run(command, shell=True)


                # check if folder contains *seg-lst.nii.gz files, indicating that LST-AI successfully finished, and rename files
                output_anat_files = os.listdir(deriv_ses)
                les_vol_file = os.path.join(deriv_ses, f'sub-{subID}_ses-{sesID}_lesion_stats.csv')
                les_vol_annot_file = os.path.join(deriv_ses, f'sub-{subID}_ses-{sesID}_annotated_lesion_stats.csv')

                if ('space-flair_seg-lst.nii.gz' in output_anat_files) and ('space-flair_desc-annotated_seg-lst.nii.gz' in output_anat_files):
                    
                    print(f'{datetime.datetime.now()} sub-{subID}_ses-{sesID}: Rename LST-AI lesion mask (BIDS)...')
                    os.rename(os.path.join(deriv_ses,'space-flair_seg-lst.nii.gz'), seg_file)
                    os.rename(os.path.join(deriv_ses,'space-flair_desc-annotated_seg-lst.nii.gz'), seg_file_annot)
                    os.rename(os.path.join(deriv_ses,'lesion_stats.csv'), les_vol_file)
                    os.rename(os.path.join(deriv_ses,'annotated_lesion_stats.csv'), les_vol_annot_file)
                    if os.path.exists(seg_file) and os.path.exists(seg_file_annot):
                        print(f'{datetime.datetime.now()} sub-{subID}_ses-{sesID}: Rename LST-AI lesion mask (BIDS) DONE!')

                    # also rename auxiliary files if they are available
                    output_temp_files = os.listdir(temp_dir)
                    if (len(output_temp_files)>0):
                        print(f'{datetime.datetime.now()} sub-{subID}_ses-{sesID}: Rename LST-AI auxiliary files (BIDS)...')
                        # iterate over all output files and rename to BIDS
                        for filename in output_temp_files:
                            if ('sub-X_ses-Y' in filename):
                                os.rename(os.path.join(temp_dir, filename), os.path.join(temp_dir, str(filename).replace('sub-X_ses-Y', f'sub-{subID}_ses-{sesID}')))
                            else:
                                os.rename(os.path.join(temp_dir, filename), os.path.join(temp_dir, f'sub-{subID}_ses-{sesID}_{filename}'))
                        print(f'{datetime.datetime.now()} sub-{subID}_ses-{sesID}: Rename LST-AI auxiliary files (BIDS) DONE!')
                else:
                    print(f'{datetime.datetime.now()} sub-{subID}_ses-{sesID}: failed to generate segmentation, delete ouput folder...')
                    shutil.rmtree(str(Path(deriv_ses).parent))
                    if os.path.exists(deriv_ses) or os.path.exists(temp_dir):
                        raise ValueError(f'{datetime.datetime.now()} sub-{subID}_ses-{sesID}: failed to delete the derivatives folder(s)!')
                    else:
                        print(f'{datetime.datetime.now()} sub-{subID}_ses-{sesID}: successfully deleted the derivatives folder(s)!')
                        continue

            except:
                print(f'{datetime.datetime.now()} sub-{subID}_ses-{sesID}: Error occured during processing, proceeding with next case.')
            
if __name__ == "__main__":

    parser = argparse.ArgumentParser(description='Run LST-AI Pipeline on cohort.')

    parser.add_argument('-i', '--input_directory', 
                        help='Folder of derivatives in BIDS database.', 
                        required=True)

    parser.add_argument('-n', '--number_of_workers', 
                        help='Number of parallel processing cores.', 
                        type=int, 
                        default=os.cpu_count()-1)
    
    parser.add_argument('-t', '--threads', 
                        help='Number of parallel processing cores assigned to one worker.', 
                        type=int, 
                        default=8)

    parser.add_argument('--cpu', 
                        help='Use the --cpu flag if you only want to use CPU.', 
                        action='store_true')
    
    parser.add_argument('--remove_temp', 
                        help='Use the --remove_temp flag if you want to remove the temp folder containing auxiliary files.', 
                        action='store_true')
    
    parser.add_argument('--probability_map', 
                        dest='probability_map',
                        help='Use the --probability-map flag if you want to generate probability maps.', 
                        action='store_true',
                        default=False)

    parser.add_argument('--clipping',
                        dest='clipping',
                        help='Clipping for standardization of image intensities (default: (min,max)=(0.5,99.5))',
                        nargs='+',
                        type=float,
                        default=(0.5, 99.5))
    
    parser.add_argument('--lesion_threshold',
                        dest='lesion_threshold',
                        help='Minimum lesion volume threshold',
                        type=int,
                        default=0)
    
    # read the arguments
    args = parser.parse_args()

    if args.cpu:
        use_cpu = True
    else:
        use_cpu = False

    if args.remove_temp:
        remove_temp = True
    else:
        remove_temp = False
    
    input_path = args.input_directory
    n_workers = args.number_of_workers


    # generate derivatives
    derivatives_dir = os.path.join(input_path, "derivatives/lst-ai-v1.1.0")
    if not os.path.exists(derivatives_dir):
        Path(derivatives_dir).mkdir(parents=True, exist_ok=True)

    
    # generate list with subject folders for multiprocessing
    data_root = Path(os.path.join(input_path))
    dirs = sorted(list(data_root.glob('*')))
    dirs = [str(x) for x in dirs]
    dirs = [x for x in dirs if "sub-" in x]

    # check which files have already been processed
    dirs_missing, dirs_processed = availability_check(sub_dirs=dirs,
                                                      deriv_dir=derivatives_dir,
                                                      file_suffix='space-FLAIR_label-lesion_mask.nii.gz')
    print(f'Number of incomplete subjects: {len(dirs_missing)}')
    print(f'Number of complete subjects: {len(dirs_processed)}')

    # only split the list of subjects with missing LST-AI lesion segmentation for multiprocessing
    files = split_list(alist = dirs_missing, 
                       splits = n_workers)


    # initialize multithreading
    pool = multiprocessing.Pool(processes=n_workers)
    # call samseg processing function in multiprocessing setting
    for x in range(0, n_workers):
<<<<<<< HEAD
        pool.apply_async(process_lst_ai, args=(files[x], 
                                               derivatives_dir, 
                                               args.clipping, 
                                               args.lesion_threshold, 
                                               remove_temp, 
                                               args.probability_map, 
                                               use_cpu))
=======
        pool.apply_async(process_lst_ai, args=(files[x], derivatives_dir, args.clipping, remove_temp, use_cpu, args.threads))
>>>>>>> 549dd8fd

    pool.close()
    pool.join()

    print('DONE!')<|MERGE_RESOLUTION|>--- conflicted
+++ resolved
@@ -7,11 +7,7 @@
 import multiprocessing
 from utils import getSessionID, getSubjectID, split_list, getfileList, availability_check
 
-<<<<<<< HEAD
-def process_lst_ai(dirs, derivatives_dir, clipping, lesion_thresh, remove_temp=False, probmap=False, use_cpu=False):
-=======
-def process_lst_ai(dirs, derivatives_dir, clipping, remove_temp=False, use_cpu=False, threads=8):
->>>>>>> 549dd8fd
+def process_lst_ai(dirs, derivatives_dir, clipping, lesion_thresh, remove_temp=False, probmap=False, use_cpu=False, threads=8):
     """
     This function applies LST-AI lesion segmentation and also applies required pre-processing steps of the T1w and FLAIR images. 
     Pre-processing includes skull-stripping and image registration. 
@@ -83,35 +79,24 @@
                 
 
                 # define command line for LST-AI
-<<<<<<< HEAD
                 if probmap:
                     if remove_temp and use_cpu:
-                        command = f'lst --t1 {t1w[i]} --flair {flair} --output {deriv_ses} --probability_map --device cpu --clipping {clipping[0]} {clipping[1]} --lesion_threshold {lesion_thresh}'
+                        command = f'lst --t1 {t1w[i]} --flair {flair} --output {deriv_ses} --probability_map --device cpu --clipping {clipping[0]} {clipping[1]} --threads {threads} --lesion_threshold {lesion_thresh}'
                     elif remove_temp:
-                        command = f'lst --t1 {t1w[i]} --flair {flair} --output {deriv_ses} --probability_map --device 0 --clipping {clipping[0]} {clipping[1]} --lesion_threshold {lesion_thresh}'
+                        command = f'lst --t1 {t1w[i]} --flair {flair} --output {deriv_ses} --probability_map --device 0 --clipping {clipping[0]} {clipping[1]} --threads {threads} --lesion_threshold {lesion_thresh}'
                     elif use_cpu:
-                        command = f'lst --t1 {t1w[i]} --flair {flair} --output {deriv_ses} --probability_map --temp {temp_dir} --device cpu --clipping {clipping[0]} {clipping[1]} --lesion_threshold {lesion_thresh}'
+                        command = f'lst --t1 {t1w[i]} --flair {flair} --output {deriv_ses} --probability_map --temp {temp_dir} --device cpu --clipping {clipping[0]} {clipping[1]} --threads {threads} --lesion_threshold {lesion_thresh}'
                     else:
-                        command = f'lst --t1 {t1w[i]} --flair {flair} --output {deriv_ses} --probability_map --temp {temp_dir} --device 0 --clipping {clipping[0]} {clipping[1]} --lesion_threshold {lesion_thresh}'
+                        command = f'lst --t1 {t1w[i]} --flair {flair} --output {deriv_ses} --probability_map --temp {temp_dir} --device 0 --clipping {clipping[0]} {clipping[1]} --threads {threads} --lesion_threshold {lesion_thresh}'
                 else:
                     if remove_temp and use_cpu:
-                        command = f'lst --t1 {t1w[i]} --flair {flair} --output {deriv_ses} --device cpu --clipping {clipping[0]} {clipping[1]} --lesion_threshold {lesion_thresh}'
+                        command = f'lst --t1 {t1w[i]} --flair {flair} --output {deriv_ses} --device cpu --clipping {clipping[0]} {clipping[1]} --threads {threads} --lesion_threshold {lesion_thresh}'
                     elif remove_temp:
-                        command = f'lst --t1 {t1w[i]} --flair {flair} --output {deriv_ses} --device 0 --clipping {clipping[0]} {clipping[1]} --lesion_threshold {lesion_thresh}'
+                        command = f'lst --t1 {t1w[i]} --flair {flair} --output {deriv_ses} --device 0 --clipping {clipping[0]} {clipping[1]} --threads {threads} --lesion_threshold {lesion_thresh}'
                     elif use_cpu:
-                        command = f'lst --t1 {t1w[i]} --flair {flair} --output {deriv_ses} --temp {temp_dir} --device cpu --clipping {clipping[0]} {clipping[1]} --lesion_threshold {lesion_thresh}'
+                        command = f'lst --t1 {t1w[i]} --flair {flair} --output {deriv_ses} --temp {temp_dir} --device cpu --clipping {clipping[0]} {clipping[1]} --threads {threads} --lesion_threshold {lesion_thresh}'
                     else:
-                        command = f'lst --t1 {t1w[i]} --flair {flair} --output {deriv_ses} --temp {temp_dir} --device 0 --clipping {clipping[0]} {clipping[1]} --lesion_threshold {lesion_thresh}'
-=======
-                if remove_temp and use_cpu:
-                    command = f'lst --t1 {t1w[i]} --flair {flair} --output {deriv_ses} --device cpu --clipping {clipping[0]} {clipping[1]} --threads {threads}'
-                elif remove_temp:
-                    command = f'lst --t1 {t1w[i]} --flair {flair} --output {deriv_ses} --device 0 --clipping {clipping[0]} {clipping[1]} --threads {threads}'
-                elif use_cpu:
-                    command = f'lst --t1 {t1w[i]} --flair {flair} --output {deriv_ses} --temp {temp_dir} --device cpu --clipping {clipping[0]} {clipping[1]} --threads {threads}'
-                else:
-                    command = f'lst --t1 {t1w[i]} --flair {flair} --output {deriv_ses} --temp {temp_dir} --device 0 --clipping {clipping[0]} {clipping[1]} --threads {threads}'
->>>>>>> 549dd8fd
+                        command = f'lst --t1 {t1w[i]} --flair {flair} --output {deriv_ses} --temp {temp_dir} --device 0 --clipping {clipping[0]} {clipping[1]} --threads {threads} --lesion_threshold {lesion_thresh}'
                 print(command)
                 # run LST-AI
                 subprocess.run(command, shell=True)
@@ -245,17 +230,14 @@
     pool = multiprocessing.Pool(processes=n_workers)
     # call samseg processing function in multiprocessing setting
     for x in range(0, n_workers):
-<<<<<<< HEAD
         pool.apply_async(process_lst_ai, args=(files[x], 
                                                derivatives_dir, 
                                                args.clipping, 
                                                args.lesion_threshold, 
                                                remove_temp, 
                                                args.probability_map, 
-                                               use_cpu))
-=======
-        pool.apply_async(process_lst_ai, args=(files[x], derivatives_dir, args.clipping, remove_temp, use_cpu, args.threads))
->>>>>>> 549dd8fd
+                                               use_cpu, 
+                                               args.threads))
 
     pool.close()
     pool.join()
